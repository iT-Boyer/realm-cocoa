// swift-tools-version:5.3

import PackageDescription
import Foundation

<<<<<<< HEAD
let coreVersionStr = "11.0.1"
let cocoaVersionStr = "10.8.0-beta.2"
=======
let coreVersionStr = "10.7.2"
let cocoaVersionStr = "10.7.7"
>>>>>>> d6f68b8f

let coreVersionPieces = coreVersionStr.split(separator: ".")
let coreVersionExtra = coreVersionPieces[2].split(separator: "-")
let cxxSettings: [CXXSetting] = [
    .headerSearchPath("."),
    .headerSearchPath("include"),
    .define("REALM_SPM", to: "1"),
    .define("REALM_ENABLE_SYNC", to: "1"),
    .define("REALM_COCOA_VERSION", to: "@\"\(cocoaVersionStr)\""),
    .define("REALM_VERSION", to: "\"\(coreVersionStr)\""),

    .define("REALM_DEBUG", .when(configuration: .debug)),
    .define("REALM_NO_CONFIG"),
    .define("REALM_INSTALL_LIBEXECDIR", to: ""),
    .define("REALM_ENABLE_ASSERTIONS", to: "1"),
    .define("REALM_ENABLE_ENCRYPTION", to: "1"),

    .define("REALM_VERSION_MAJOR", to: String(coreVersionPieces[0])),
    .define("REALM_VERSION_MINOR", to: String(coreVersionPieces[1])),
    .define("REALM_VERSION_PATCH", to: String(coreVersionExtra[0])),
    .define("REALM_VERSION_EXTRA", to: "\"\(coreVersionExtra.count > 1 ? String(coreVersionExtra[1]) : "")\""),
    .define("REALM_VERSION_STRING", to: "\"\(coreVersionStr)\""),
]
let testCxxSettings: [CXXSetting] = cxxSettings + [
    // Command-line `swift build` resolves header search paths
    // relative to the package root, while Xcode resolves them
    // relative to the target root, so we need both.
    .headerSearchPath("Realm"),
    .headerSearchPath(".."),
]

// Xcode 12.5's xctest crashes when reading obj-c metadata if the Swift tests
// aren't built targeting macOS 11. We still want all of the non-test code to
// target the normal lower version, though.
func hostMachineArch() -> String {
    var systemInfo = utsname()
    uname(&systemInfo)
    let machineBytes = Mirror(reflecting: systemInfo.machine).children.map { UInt8($0.value as! Int8) }.prefix { $0 != 0 }
    return String(bytes: machineBytes, encoding: .utf8)!
}
let testSwiftSettings: [SwiftSetting]?
#if swift(>=5.4)
testSwiftSettings = [.unsafeFlags(["-target", "\(hostMachineArch())-apple-macosx11.0"])]
#else
testSwiftSettings = nil
#endif

// SPM requires all targets to explicitly include or exclude every file, which
// gets very awkward when we have four targets building from a single directory
let objectServerTestSources = [
    "Object-Server-Tests-Bridging-Header.h",
    "ObjectServerTests-Info.plist",
    "RLMBSONTests.mm",
    "RLMObjectServerTests.mm",
    "RLMSyncTestCase.h",
    "RLMSyncTestCase.mm",
    "RLMTestUtils.h",
    "RLMTestUtils.m",
    "RLMUser+ObjectServerTests.h",
    "RLMUser+ObjectServerTests.mm",
    "RLMWatchTestUtility.h",
    "RLMWatchTestUtility.m",
    "RealmServer.swift",
    "SwiftObjectServerTests.swift",
    "SwiftSyncTestCase.swift",
    "TimeoutProxyServer.swift",
    "WatchTestUtility.swift",
    "certificates",
    "include",
    "setup_baas.rb",
]

func objectServerTestSupportTarget(name: String, dependencies: [Target.Dependency], sources: [String]) -> Target {
    .target(
        name: name,
        dependencies: dependencies,
        path: "Realm/ObjectServerTests",
        exclude: objectServerTestSources.filter { !sources.contains($0) },
        sources: sources,
        cxxSettings: testCxxSettings,
        swiftSettings: testSwiftSettings
    )
}

func objectServerTestTarget(name: String, sources: [String]) -> Target {
    .testTarget(
        name: name,
        dependencies: ["RealmSwift", "RealmTestSupport", "RealmSyncTestSupport", "RealmSwiftSyncTestSupport"],
        path: "Realm/ObjectServerTests",
        exclude: objectServerTestSources.filter { !sources.contains($0) },
        sources: sources,
        cxxSettings: testCxxSettings,
        swiftSettings: testSwiftSettings
    )
}

let package = Package(
    name: "Realm",
    platforms: [
        .macOS(.v10_10),
        .iOS(.v11),
        .tvOS(.v9),
        .watchOS(.v2)
    ],
    products: [
        .library(
            name: "Realm",
            targets: ["Realm"]),
        .library(
            name: "RealmSwift",
            targets: ["Realm", "RealmSwift"]),
    ],
    dependencies: [
        .package(name: "RealmDatabase", url: "https://github.com/realm/realm-core", .exact(Version(coreVersionStr)!))
    ],
    targets: [
      .target(
            name: "Realm",
            dependencies: [.product(name: "RealmObjectStore", package: "RealmDatabase")],
            path: ".",
            exclude: [
                "CHANGELOG.md",
                "CONTRIBUTING.md",
                "Carthage",
                "Configuration",
                "Jenkinsfile.releasability",
                "LICENSE",
                "Package.resolved",
                "Package.swift",
                "README.md",
                "Realm.podspec",
                "Realm.xcodeproj",
                "Realm/ObjectServerTests",
                "Realm/RLMPlatform.h",
                "Realm/RLMPlatform.h.in",
                "Realm/Realm-Info.plist",
                "Realm/Swift/RLMSupport.swift",
                "Realm/TestUtils",
                "Realm/Tests",
                "RealmSwift",
                "RealmSwift.podspec",
                "SUPPORT.md",
                "build",
                "build.sh",
                "contrib",
                "core",
                "dependencies.list",
                "docs",
                "examples",
                "include",
                "logo.png",
                "plugin",
                "scripts",
                "tools",
            ],
            sources: [
                "Realm/RLMAccessor.mm",
                "Realm/RLMAnalytics.mm",
                "Realm/RLMArray.mm",
                "Realm/RLMClassInfo.mm",
                "Realm/RLMCollection.mm",
                "Realm/RLMConstants.m",
                "Realm/RLMDecimal128.mm",
                "Realm/RLMDictionary.mm",
                "Realm/RLMEmbeddedObject.mm",
                "Realm/RLMManagedArray.mm",
                "Realm/RLMManagedDictionary.mm",
                "Realm/RLMManagedSet.mm",
                "Realm/RLMMigration.mm",
                "Realm/RLMObject.mm",
                "Realm/RLMObjectBase.mm",
                "Realm/RLMObjectId.mm",
                "Realm/RLMObjectSchema.mm",
                "Realm/RLMObjectStore.mm",
                "Realm/RLMObservation.mm",
                "Realm/RLMPredicateUtil.mm",
                "Realm/RLMProperty.mm",
                "Realm/RLMQueryUtil.mm",
                "Realm/RLMRealm.mm",
                "Realm/RLMRealmConfiguration.mm",
                "Realm/RLMRealmUtil.mm",
                "Realm/RLMResults.mm",
                "Realm/RLMSchema.mm",
                "Realm/RLMSet.mm",
                "Realm/RLMSwiftCollectionBase.mm",
                "Realm/RLMSwiftSupport.m",
                "Realm/RLMSwiftValueStorage.mm",
                "Realm/RLMThreadSafeReference.mm",
                "Realm/RLMUpdateChecker.mm",
                "Realm/RLMUtil.mm",
                "Realm/RLMUUID.mm",
                "Realm/RLMValue.mm",

                // Sync source files
                "Realm/NSError+RLMSync.m",
                "Realm/RLMApp.mm",
                "Realm/RLMAPIKeyAuth.mm",
                "Realm/RLMBSON.mm",
                "Realm/RLMCredentials.mm",
                "Realm/RLMEmailPasswordAuth.mm",
                "Realm/RLMFindOneAndModifyOptions.mm",
                "Realm/RLMFindOptions.mm",
                "Realm/RLMMongoClient.mm",
                "Realm/RLMMongoCollection.mm",
                "Realm/RLMNetworkTransport.mm",
                "Realm/RLMProviderClient.mm",
                "Realm/RLMPushClient.mm",
                "Realm/RLMRealm+Sync.mm",
                "Realm/RLMRealmConfiguration+Sync.mm",
                "Realm/RLMSyncConfiguration.mm",
                "Realm/RLMSyncManager.mm",
                "Realm/RLMSyncSession.mm",
                "Realm/RLMSyncUtil.mm",
                "Realm/RLMUpdateResult.mm",
                "Realm/RLMUser.mm",
                "Realm/RLMUserAPIKey.mm"
            ],
            publicHeadersPath: "include",
            cxxSettings: cxxSettings
        ),
        .target(
            name: "RealmSwift",
            dependencies: ["Realm"],
            path: "RealmSwift",
            exclude: [
                "Nonsync.swift",
                "RealmSwift-Info.plist",
                "Tests",
            ]
        ),
        .target(
            name: "RealmTestSupport",
            dependencies: ["Realm"],
            path: "Realm/TestUtils",
            cxxSettings: testCxxSettings
        ),
        .testTarget(
            name: "RealmTests",
            dependencies: ["Realm", "RealmTestSupport"],
            path: "Realm/Tests",
            exclude: [
                "PrimitiveArrayPropertyTests.tpl.m",
                "RealmTests-Info.plist",
                "Swift",
                "SwiftUITestHost",
                "SwiftUITestHostUITests",
                "TestHost",
<<<<<<< HEAD
                "PrimitiveArrayPropertyTests.tpl.m",
                "PrimitiveDictionaryPropertyTests.tpl.m",
                "PrimitiveRLMValuePropertyTests.tpl.m",
                "PrimitiveSetPropertyTests.tpl.m"
=======
                "fileformat-pre-null.realm",
                "tests.py",
>>>>>>> d6f68b8f
            ],
            cxxSettings: testCxxSettings
        ),
        .testTarget(
            name: "RealmObjcSwiftTests",
            dependencies: ["Realm", "RealmTestSupport"],
            path: "Realm/Tests/Swift",
            swiftSettings: testSwiftSettings
        ),
        .testTarget(
            name: "RealmSwiftTests",
            dependencies: ["RealmSwift", "RealmTestSupport"],
            path: "RealmSwift/Tests",
            exclude: ["RealmSwiftTests-Info.plist"],
            swiftSettings: testSwiftSettings
        ),

        // Object server tests have support code written in both obj-c and
        // Swift which is used by both the obj-c and swift test code. SPM
        // doesn't support mixed targets, so this ends up requiring four
        // different targest.
        objectServerTestSupportTarget(
            name: "RealmSyncTestSupport",
            dependencies: ["Realm", "RealmSwift", "RealmTestSupport"],
            sources: ["RLMSyncTestCase.mm", "RLMUser+ObjectServerTests.mm"]
        ),
        objectServerTestSupportTarget(
            name: "RealmSwiftSyncTestSupport",
            dependencies: ["RealmSwift", "RealmTestSupport", "RealmSyncTestSupport"],
            sources: [
                 "SwiftSyncTestCase.swift",
                 "TimeoutProxyServer.swift",
                 "WatchTestUtility.swift",
                 "RealmServer.swift"
            ]
        ),
        objectServerTestTarget(
            name: "SwiftObjectServerTests",
<<<<<<< HEAD
            dependencies: ["RealmSwift", "RealmTestSupport", "RealmSyncTestSupport", "RealmSwiftSyncTestSupport"],
            path: "Realm/ObjectServerTests",
            sources: [
                "SwiftObjectServerTests.swift",
                "SwiftBSONTests.swift",
                "SwiftCollectionSyncTests.swift",
                "SwiftObjectServerPartitionTests.swift"
            ],
            swiftSettings: testSwiftSettings
=======
            sources: ["SwiftObjectServerTests.swift"]
>>>>>>> d6f68b8f
        ),
        objectServerTestTarget(
            name: "ObjcObjectServerTests",
            sources: [
                "RLMBSONTests.mm",
                "RLMObjectServerTests.mm",
<<<<<<< HEAD
                "RLMWatchTestUtility.m",
                "RLMCollectionSyncTests.mm",
                "RLMObjectServerPartitionTests.mm"
            ],
            cxxSettings: testCxxSettings
=======
                "RLMWatchTestUtility.m"
            ]
>>>>>>> d6f68b8f
        )
    ],
    cxxLanguageStandard: .cxx1z
)<|MERGE_RESOLUTION|>--- conflicted
+++ resolved
@@ -3,13 +3,8 @@
 import PackageDescription
 import Foundation
 
-<<<<<<< HEAD
 let coreVersionStr = "11.0.1"
 let cocoaVersionStr = "10.8.0-beta.2"
-=======
-let coreVersionStr = "10.7.2"
-let cocoaVersionStr = "10.7.7"
->>>>>>> d6f68b8f
 
 let coreVersionPieces = coreVersionStr.split(separator: ".")
 let coreVersionExtra = coreVersionPieces[2].split(separator: "-")
@@ -63,6 +58,8 @@
     "Object-Server-Tests-Bridging-Header.h",
     "ObjectServerTests-Info.plist",
     "RLMBSONTests.mm",
+    "RLMCollectionSyncTests.mm",
+    "RLMObjectServerPartitionTests.mm",
     "RLMObjectServerTests.mm",
     "RLMSyncTestCase.h",
     "RLMSyncTestCase.mm",
@@ -73,6 +70,8 @@
     "RLMWatchTestUtility.h",
     "RLMWatchTestUtility.m",
     "RealmServer.swift",
+    "SwiftCollectionSyncTests.swift",
+    "SwiftObjectServerPartitionTests.swift",
     "SwiftObjectServerTests.swift",
     "SwiftSyncTestCase.swift",
     "TimeoutProxyServer.swift",
@@ -252,20 +251,19 @@
             path: "Realm/Tests",
             exclude: [
                 "PrimitiveArrayPropertyTests.tpl.m",
+                "PrimitiveDictionaryPropertyTests.tpl.m",
+                "PrimitiveRLMValuePropertyTests.tpl.m",
+                "PrimitiveSetPropertyTests.tpl.m",
                 "RealmTests-Info.plist",
                 "Swift",
                 "SwiftUITestHost",
                 "SwiftUITestHostUITests",
                 "TestHost",
-<<<<<<< HEAD
-                "PrimitiveArrayPropertyTests.tpl.m",
-                "PrimitiveDictionaryPropertyTests.tpl.m",
-                "PrimitiveRLMValuePropertyTests.tpl.m",
-                "PrimitiveSetPropertyTests.tpl.m"
-=======
+                "array_tests.py",
+                "dictionary_tests.py",
                 "fileformat-pre-null.realm",
-                "tests.py",
->>>>>>> d6f68b8f
+                "mixed_tests.py",
+                "set_tests.py",
             ],
             cxxSettings: testCxxSettings
         ),
@@ -273,6 +271,7 @@
             name: "RealmObjcSwiftTests",
             dependencies: ["Realm", "RealmTestSupport"],
             path: "Realm/Tests/Swift",
+            exclude: ["RealmObjcSwiftTests-Info.plist"],
             swiftSettings: testSwiftSettings
         ),
         .testTarget(
@@ -304,35 +303,21 @@
         ),
         objectServerTestTarget(
             name: "SwiftObjectServerTests",
-<<<<<<< HEAD
-            dependencies: ["RealmSwift", "RealmTestSupport", "RealmSyncTestSupport", "RealmSwiftSyncTestSupport"],
-            path: "Realm/ObjectServerTests",
             sources: [
                 "SwiftObjectServerTests.swift",
-                "SwiftBSONTests.swift",
                 "SwiftCollectionSyncTests.swift",
-                "SwiftObjectServerPartitionTests.swift"
-            ],
-            swiftSettings: testSwiftSettings
-=======
-            sources: ["SwiftObjectServerTests.swift"]
->>>>>>> d6f68b8f
+                "SwiftObjectServerPartitionTests.swift",
+            ]
         ),
         objectServerTestTarget(
             name: "ObjcObjectServerTests",
             sources: [
                 "RLMBSONTests.mm",
+                "RLMCollectionSyncTests.mm",
+                "RLMObjectServerPartitionTests.mm",
                 "RLMObjectServerTests.mm",
-<<<<<<< HEAD
                 "RLMWatchTestUtility.m",
-                "RLMCollectionSyncTests.mm",
-                "RLMObjectServerPartitionTests.mm"
-            ],
-            cxxSettings: testCxxSettings
-=======
-                "RLMWatchTestUtility.m"
             ]
->>>>>>> d6f68b8f
         )
     ],
     cxxLanguageStandard: .cxx1z
