--- conflicted
+++ resolved
@@ -238,19 +238,11 @@
             case RLMPropertyTypeDouble:
                 return @(self.backingView.minimum_double(colIndex));
             case RLMPropertyTypeFloat:
-<<<<<<< HEAD
-                return @(table.minimum_float(colIndex));
+                return @(self.backingView.minimum_float(colIndex));
             case RLMPropertyTypeDate: {
-                tightdb::DateTime dt = table.minimum_datetime(colIndex);
+                tightdb::DateTime dt = self.backingView.minimum_datetime(colIndex);
                 return [NSDate dateWithTimeIntervalSince1970:dt.get_datetime()];
             }
-=======
-                return @(self.backingView.minimum_float(colIndex));
-            case RLMPropertyTypeDate:
-                @throw [NSException exceptionWithName:@"realm:operation_not_supported"
-                                           reason:@"Minimum not supported on date columns yet"
-                                         userInfo:nil];
->>>>>>> 52b160e7
         default:
             @throw [NSException exceptionWithName:@"realm:operation_not_supprted"
                                            reason:@"Sum only supported on int, float and double columns."
@@ -269,20 +261,11 @@
             case RLMPropertyTypeDouble:
                 return @(self.backingView.maximum_double(colIndex));
             case RLMPropertyTypeFloat:
-<<<<<<< HEAD
-                return @(table.maximum_float(colIndex));
+                return @(self.backingView.maximum_float(colIndex));
             case RLMPropertyTypeDate: {
-                tightdb::DateTime dt = table.maximum_datetime(colIndex);
+                tightdb::DateTime dt = self.backingView.maximum_datetime(colIndex);
                 return [NSDate dateWithTimeIntervalSince1970:dt.get_datetime()];
             }
-=======
-                return @(self.backingView.maximum_float(colIndex));
-            case RLMPropertyTypeDate:
-                @throw [NSException exceptionWithName:@"realm:operation_not_supported"
-                                           reason:@"Maximum not supported on date columns yet"
-                                         userInfo:nil];
->>>>>>> 52b160e7
-            
         default:
             @throw [NSException exceptionWithName:@"realm:operation_not_supprted"
                                            reason:@"Maximum only supported on int, float and double columns."
