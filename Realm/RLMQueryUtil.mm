--- conflicted
+++ resolved
@@ -804,11 +804,7 @@
     RLMProperty *prop = schema[propName];
     if (!prop) {
         @throw RLMPredicateException(@"Invalid sort column",
-<<<<<<< HEAD
-                                     [NSString stringWithFormat:@"Column named '%@' not found.", propName]);
-=======
-                                     @"Column named '%@' not found.", property);
->>>>>>> 1135a110
+                                     @"Column named '%@' not found.", propName);
     }
     
     switch (prop.type) {
