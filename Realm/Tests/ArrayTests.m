////////////////////////////////////////////////////////////////////////////
//
// Copyright 2014 Realm Inc.
//
// Licensed under the Apache License, Version 2.0 (the "License");
// you may not use this file except in compliance with the License.
// You may obtain a copy of the License at
//
// http://www.apache.org/licenses/LICENSE-2.0
//
// Unless required by applicable law or agreed to in writing, software
// distributed under the License is distributed on an "AS IS" BASIS,
// WITHOUT WARRANTIES OR CONDITIONS OF ANY KIND, either express or implied.
// See the License for the specific language governing permissions and
// limitations under the License.
//
////////////////////////////////////////////////////////////////////////////

#import "RLMTestCase.h"
<<<<<<< HEAD
=======

#pragma mark - Test Objects

@interface AggregateObject : RLMObject
@property int     intCol;
@property float   floatCol;
@property double  doubleCol;
@property BOOL    boolCol;
@property NSDate *dateCol;
@end

@implementation AggregateObject
@end

#pragma mark - Tests
>>>>>>> fc5b368c

@interface ArrayTests : RLMTestCase
@end

@implementation ArrayTests

- (void)testFastEnumeration
{
    RLMRealm *realm = self.realmWithTestPath;
    
    [realm beginWriteTransaction];
    
    NSDate *dateMinInput = [NSDate date];
    NSDate *dateMaxInput = [dateMinInput dateByAddingTimeInterval:1000];
    
    [AggregateObject createInRealm:realm withObject:@[@10, @1.2f, @0.0, @YES, dateMinInput]];
    [AggregateObject createInRealm:realm withObject:@[@10, @0.0f, @2.5, @NO, dateMaxInput]];
    [AggregateObject createInRealm:realm withObject:@[@10, @1.2f, @0.0, @YES, dateMinInput]];
    [AggregateObject createInRealm:realm withObject:@[@10, @0.0f, @2.5, @NO, dateMaxInput]];
    [AggregateObject createInRealm:realm withObject:@[@10, @1.2f, @0.0, @YES, dateMinInput]];
    [AggregateObject createInRealm:realm withObject:@[@10, @0.0f, @2.5, @NO, dateMaxInput]];
    [AggregateObject createInRealm:realm withObject:@[@10, @1.2f, @0.0, @YES, dateMinInput]];
    [AggregateObject createInRealm:realm withObject:@[@10, @0.0f, @2.5, @NO, dateMaxInput]];
    [AggregateObject createInRealm:realm withObject:@[@10, @1.2f, @0.0, @YES, dateMinInput]];
    [AggregateObject createInRealm:realm withObject:@[@10, @1.2f, @0.0, @YES, dateMinInput]];
    
    [realm commitWriteTransaction];
       
    RLMArray *result = [realm objects:[AggregateObject className] withPredicate:[NSPredicate predicateWithFormat:@"intCol < %i", 100]];
    
    XCTAssertEqual(result.count, (NSUInteger)10, @"10 objects added");
    
    int totalSum = 0;
    
    for (AggregateObject *ao in result) {
        totalSum +=ao.intCol;
    }
    
    XCTAssertEqual(totalSum, 100, @"total sum should be 100");
}

- (void)testReadOnly
{
    RLMRealm *realm = self.realmWithTestPath;
    
    [realm beginWriteTransaction];
    StringObject *obj = [StringObject createInRealm:realm withObject:@[@"name"]];
    [realm commitWriteTransaction];
    
    RLMArray *array = [realm allObjects:StringObject.className];
    XCTAssertTrue(array.readOnly, @"Array returned from query should be readonly");
    XCTAssertThrows([array addObject:obj], @"Mutating readOnly array should throw");
}

- (void)testObjectAggregate
{
    RLMRealm *realm = [RLMRealm defaultRealm];
    
    [realm beginWriteTransaction];
    
    NSDate *dateMinInput = [NSDate date];
    NSDate *dateMaxInput = [dateMinInput dateByAddingTimeInterval:1000];
    
    [AggregateObject createInRealm:realm withObject:@[@0, @1.2f, @0.0, @YES, dateMinInput]];
    [AggregateObject createInRealm:realm withObject:@[@1, @0.0f, @2.5, @NO, dateMaxInput]];
    [AggregateObject createInRealm:realm withObject:@[@0, @1.2f, @0.0, @YES, dateMinInput]];
    [AggregateObject createInRealm:realm withObject:@[@1, @0.0f, @2.5, @NO, dateMaxInput]];
    [AggregateObject createInRealm:realm withObject:@[@0, @1.2f, @0.0, @YES, dateMinInput]];
    [AggregateObject createInRealm:realm withObject:@[@1, @0.0f, @2.5, @NO, dateMaxInput]];
    [AggregateObject createInRealm:realm withObject:@[@0, @1.2f, @0.0, @YES, dateMinInput]];
    [AggregateObject createInRealm:realm withObject:@[@1, @0.0f, @2.5, @NO, dateMaxInput]];
    [AggregateObject createInRealm:realm withObject:@[@0, @1.2f, @0.0, @YES, dateMinInput]];
    [AggregateObject createInRealm:realm withObject:@[@0, @1.2f, @0.0, @YES, dateMinInput]];
    
    [realm commitWriteTransaction];
    
    RLMArray *noArray = [AggregateObject objectsWithPredicateFormat:@"boolCol == NO"];
    RLMArray *yesArray = [AggregateObject objectsWithPredicateFormat:@"boolCol == YES"];
    
    // SUM ::::::::::::::::::::::::::::::::::::::::::::::
    // Test int sum
    XCTAssertEqual([noArray sumOfProperty:@"intCol"].integerValue, (NSInteger)4, @"Sum should be 4");
    XCTAssertEqual([yesArray sumOfProperty:@"intCol"].integerValue, (NSInteger)0, @"Sum should be 0");
    
    // Test float sum
    XCTAssertEqualWithAccuracy([noArray sumOfProperty:@"floatCol"].floatValue, (float)0.0f, 0.1f, @"Sum should be 0.0");
    XCTAssertEqualWithAccuracy([yesArray sumOfProperty:@"floatCol"].floatValue, (float)7.2f, 0.1f, @"Sum should be 7.2");
    
    // Test double sum
    XCTAssertEqualWithAccuracy([noArray sumOfProperty:@"doubleCol"].doubleValue, (double)10.0, 0.1f, @"Sum should be 10.0");
    XCTAssertEqualWithAccuracy([yesArray sumOfProperty:@"doubleCol"].doubleValue, (double)0.0, 0.1f, @"Sum should be 0.0");
    
    // Test invalid column name
    XCTAssertThrows([yesArray sumOfProperty:@"foo"], @"Should throw exception");
    
    // Test operation not supported
    XCTAssertThrows([yesArray sumOfProperty:@"boolCol"], @"Should throw exception");
    
    
    // Average ::::::::::::::::::::::::::::::::::::::::::::::
    // Test int average
    XCTAssertEqualWithAccuracy([noArray averageOfProperty:@"intCol"].doubleValue, (double)1.0, 0.1f, @"Average should be 1.0");
    XCTAssertEqualWithAccuracy([yesArray averageOfProperty:@"intCol"].doubleValue, (double)0.0, 0.1f, @"Average should be 0.0");
    
    // Test float average
    XCTAssertEqualWithAccuracy([noArray averageOfProperty:@"floatCol"].doubleValue, (double)0.0f, 0.1f, @"Average should be 0.0");
    XCTAssertEqualWithAccuracy([yesArray averageOfProperty:@"floatCol"].doubleValue, (double)1.2f, 0.1f, @"Average should be 1.2");
    
    // Test double average
    XCTAssertEqualWithAccuracy([noArray averageOfProperty:@"doubleCol"].doubleValue, (double)2.5, 0.1f, @"Average should be 2.5");
    XCTAssertEqualWithAccuracy([yesArray averageOfProperty:@"doubleCol"].doubleValue, (double)0.0, 0.1f, @"Average should be 0.0");
    
    // Test invalid column name
    XCTAssertThrows([yesArray averageOfProperty:@"foo"], @"Should throw exception");
    
    // Test operation not supported
    XCTAssertThrows([yesArray averageOfProperty:@"boolCol"], @"Should throw exception");
    
    // MIN ::::::::::::::::::::::::::::::::::::::::::::::
    // Test int min
    NSNumber *min = [noArray minOfProperty:@"intCol"];
    XCTAssertEqual(min.intValue, (NSInteger)1, @"Minimum should be 1");
    min = [yesArray minOfProperty:@"intCol"];
    XCTAssertEqual(min.intValue, (NSInteger)0, @"Minimum should be 0");
    
    // Test float min
    min = [noArray minOfProperty:@"floatCol"];
    XCTAssertEqualWithAccuracy(min.floatValue, (float)0.0f, 0.1f, @"Minimum should be 0.0f");
    min = [yesArray minOfProperty:@"floatCol"];
    XCTAssertEqualWithAccuracy(min.floatValue, (float)1.2f, 0.1f, @"Minimum should be 1.2f");
    
    // Test double min
    min = [noArray minOfProperty:@"doubleCol"];
    XCTAssertEqualWithAccuracy(min.doubleValue, (double)2.5, 0.1f, @"Minimum should be 1.5");
    min = [yesArray minOfProperty:@"doubleCol"];
    XCTAssertEqualWithAccuracy(min.doubleValue, (double)0.0, 0.1f, @"Minimum should be 0.0");
    
    // Test date min
    NSDate *dateMinOutput = [noArray minOfProperty:@"dateCol"];
    XCTAssertEqualWithAccuracy(dateMinOutput.timeIntervalSince1970, dateMaxInput.timeIntervalSince1970, 1, @"Minimum should be dateMaxInput");
    dateMinOutput = [yesArray minOfProperty:@"dateCol"];
    XCTAssertEqualWithAccuracy(dateMinOutput.timeIntervalSince1970, dateMinInput.timeIntervalSince1970, 1, @"Minimum should be dateMinInput");
    
    // Test invalid column name
    XCTAssertThrows([noArray minOfProperty:@"foo"], @"Should throw exception");
    
    // Test operation not supported
    XCTAssertThrows([noArray minOfProperty:@"boolCol"], @"Should throw exception");
    
    
    // MAX ::::::::::::::::::::::::::::::::::::::::::::::
    // Test int max
    NSNumber *max = [noArray maxOfProperty:@"intCol"];
    XCTAssertEqual(max.integerValue, (NSInteger)1, @"Maximum should be 8");
    max = [yesArray maxOfProperty:@"intCol"];
    XCTAssertEqual(max.integerValue, (NSInteger)0, @"Maximum should be 10");
    
    // Test float max
    max = [noArray maxOfProperty:@"floatCol"];
    XCTAssertEqualWithAccuracy(max.floatValue, (float)0.0f, 0.1f, @"Maximum should be 0.0f");
    max = [yesArray maxOfProperty:@"floatCol"];
    XCTAssertEqualWithAccuracy(max.floatValue, (float)1.2f, 0.1f, @"Maximum should be 1.2f");
    
    // Test double max
    max = [noArray maxOfProperty:@"doubleCol"];
    XCTAssertEqualWithAccuracy(max.doubleValue, (double)2.5, 0.1f, @"Maximum should be 3.5");
    max = [yesArray maxOfProperty:@"doubleCol"];
    XCTAssertEqualWithAccuracy(max.doubleValue, (double)0.0, 0.1f, @"Maximum should be 0.0");
    
    // Test date max
    NSDate *dateMaxOutput = [noArray maxOfProperty:@"dateCol"];
    XCTAssertEqualWithAccuracy(dateMaxOutput.timeIntervalSince1970, dateMaxInput.timeIntervalSince1970, 1, @"Maximum should be dateMaxInput");
    dateMaxOutput = [yesArray maxOfProperty:@"dateCol"];
    XCTAssertEqualWithAccuracy(dateMaxOutput.timeIntervalSince1970, dateMinInput.timeIntervalSince1970, 1, @"Maximum should be dateMinInput");
    
    // Test invalid column name
    XCTAssertThrows([noArray maxOfProperty:@"foo"], @"Should throw exception");
    
    // Test operation not supported
    XCTAssertThrows([noArray maxOfProperty:@"boolCol"], @"Should throw exception");
}

- (void)testArrayDescription
{
    RLMRealm *realm = [RLMRealm defaultRealm];
    
    [realm beginWriteTransaction];
    for (NSInteger i = 0; i < 1012; ++i) {
        EmployeeObject *person = [[EmployeeObject alloc] init];
        person.name = @"Mary";
        person.age = 24;
        person.hired = YES;
        [realm addObject:person];
    }
    [realm commitWriteTransaction];
    
    NSString *description = [[EmployeeObject allObjects] description];
    
    XCTAssertTrue([description rangeOfString:@"name"].location != NSNotFound, @"property names should be displayed when calling \"description\" on RLMArray");
    XCTAssertTrue([description rangeOfString:@"Mary"].location != NSNotFound, @"property values should be displayed when calling \"description\" on RLMArray");
    
    XCTAssertTrue([description rangeOfString:@"age"].location != NSNotFound, @"property names should be displayed when calling \"description\" on RLMArray");
    XCTAssertTrue([description rangeOfString:@"24"].location != NSNotFound, @"property values should be displayed when calling \"description\" on RLMArray");

    XCTAssertTrue([description rangeOfString:@"12 objects skipped"].location != NSNotFound, @"'12 rows more' should be displayed when calling \"description\" on RLMArray");
}

- (void)testDeleteLinksAndObjectsInArray
{
    RLMRealm *realm = [RLMRealm defaultRealm];
    [realm beginWriteTransaction];
    
    EmployeeObject *po1 = [[EmployeeObject alloc] init];
    po1.age = 40;
    po1.name = @"Joe";
    po1.hired = YES;
    
    EmployeeObject *po2 = [[EmployeeObject alloc] init];
    po2.age = 30;
    po2.name = @"John";
    po2.hired = NO;
    
    EmployeeObject *po3 = [[EmployeeObject alloc] init];
    po3.age = 25;
    po3.name = @"Jill";
    po3.hired = YES;
    
    [realm addObject:po1];
    [realm addObject:po2];
    [realm addObject:po3];
    
    CompanyObject *company = [[CompanyObject alloc] init];
    company.employees = (RLMArray<EmployeeObject> *)[EmployeeObject allObjects];
    [realm addObject:company];
    
    [realm commitWriteTransaction];
    
    RLMArray *peopleInCompany = company.employees;
    
    // Delete link to employee
    XCTAssertThrows([peopleInCompany removeObjectAtIndex:1], @"Not allowed in read transaction");
    XCTAssertEqual(peopleInCompany.count, (NSUInteger)3, @"No links should have been deleted");
    
    [realm beginWriteTransaction];
    XCTAssertThrows([peopleInCompany removeObjectAtIndex:3], @"Out of bounds");
    XCTAssertNoThrow([peopleInCompany removeObjectAtIndex:1], @"Should delete link to employee");
    [realm commitWriteTransaction];
    
    XCTAssertEqual(peopleInCompany.count, (NSUInteger)2, @"link deleted when accessing via links");
    EmployeeObject *test = peopleInCompany[0];
    XCTAssertEqual(test.age, po1.age, @"Should be equal");
    XCTAssertEqualObjects(test.name, po1.name, @"Should be equal");
    XCTAssertEqual(test.hired, po1.hired, @"Should be equal");
    //XCTAssertEqualObjects(test, po1, @"Should be equal"); //FIXME, should work. Asana : https://app.asana.com/0/861870036984/13123030433568
    
    test = peopleInCompany[1];
    XCTAssertEqual(test.age, po3.age, @"Should be equal");
    XCTAssertEqualObjects(test.name, po3.name, @"Should be equal");
    XCTAssertEqual(test.hired, po3.hired, @"Should be equal");
    //XCTAssertEqualObjects(test, po3, @"Should be equal"); // FIXME, should work Asana : https://app.asana.com/0/861870036984/13123030433568
    
    RLMArray *allPeople = [EmployeeObject allObjects];
    XCTAssertEqual(allPeople.count, (NSUInteger)3, @"Only links should have been deleted, not the employees");
    
    
    // Delete the actual employees
    XCTAssertThrows([allPeople removeObjectAtIndex:1], @"Not allowed in read transaction");
    XCTAssertEqual(allPeople.count, (NSUInteger)3, @"No employees should have been deleted");

    [realm beginWriteTransaction];
    XCTAssertThrows([peopleInCompany removeObjectAtIndex:3], @"Out of bounds");
    allPeople = [EmployeeObject allObjects]; // FIXME, when accessors are fully implemented, no need to retrieve all again

    //XCTAssertNoThrow([allPeople removeObjectAtIndex:1], @"Should delete employee"); // FIXME, shouldn't it be possible to delete an item in the middle. Only last is supported
    //XCTAssertEqual(allPeople.count, (NSUInteger)2, @" 1 employee should have been deleted");
    [realm commitWriteTransaction];
}

@end<|MERGE_RESOLUTION|>--- conflicted
+++ resolved
@@ -17,24 +17,6 @@
 ////////////////////////////////////////////////////////////////////////////
 
 #import "RLMTestCase.h"
-<<<<<<< HEAD
-=======
-
-#pragma mark - Test Objects
-
-@interface AggregateObject : RLMObject
-@property int     intCol;
-@property float   floatCol;
-@property double  doubleCol;
-@property BOOL    boolCol;
-@property NSDate *dateCol;
-@end
-
-@implementation AggregateObject
-@end
-
-#pragma mark - Tests
->>>>>>> fc5b368c
 
 @interface ArrayTests : RLMTestCase
 @end
