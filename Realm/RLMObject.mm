////////////////////////////////////////////////////////////////////////////
//
// Copyright 2014 Realm Inc.
//
// Licensed under the Apache License, Version 2.0 (the "License");
// you may not use this file except in compliance with the License.
// You may obtain a copy of the License at
//
// http://www.apache.org/licenses/LICENSE-2.0
//
// Unless required by applicable law or agreed to in writing, software
// distributed under the License is distributed on an "AS IS" BASIS,
// WITHOUT WARRANTIES OR CONDITIONS OF ANY KIND, either express or implied.
// See the License for the specific language governing permissions and
// limitations under the License.
//
////////////////////////////////////////////////////////////////////////////

#import "RLMObject_Private.h"
#import "RLMSchema_Private.h"
#import "RLMObjectStore.h"
#import "RLMQueryUtil.h"
#import "RLMUtil.h"

#import <objc/runtime.h>

@implementation RLMObject

@synthesize realm = _realm;
@synthesize writable = _writable;

// standalone init
-(instancetype)init {
    self = [self initWithRealm:nil schema:RLMSchema.sharedSchema[self.class.className] defaultValues:YES];
    
    // set standalone accessor class
    object_setClass(self, RLMStandaloneAccessorClassForObjectClass(self.class, self.schema));
    
    return self;
}

- (instancetype)initWithRealm:(RLMRealm *)realm
                       schema:(RLMObjectSchema *)schema
                defaultValues:(BOOL)useDefaults {
    self = [super init];
    
    if (self) {
        self.realm = realm;
        self.schema = schema;
        if (useDefaults) {
            // set default values
            // FIXME: Cache defaultPropertyValues in this instance
            NSDictionary *dict = [self.class defaultPropertyValues];
            for (NSString *key in dict) {
                [self setValue:dict[key] forKey:key];
            }
        }
    }
    return self;
}

+(instancetype)createInRealm:(RLMRealm *)realm withObject:(id)values {
    id obj = [[self alloc] init];
    
    RLMObjectSchema *desc = realm.schema[[self className]];
    NSArray *properties = desc.properties;
    
    // FIXME - this can be optimized by inserting directly into the table
    //  after validation, rather than populating the object first
    if ([values isKindOfClass:NSDictionary.class]) {
        for (RLMProperty * property in properties) {
            id value = values[property.name];
            if (value) {
                // Validate Value
                if (RLMIsObjectValidForProperty(value, property)) {
                    [obj setValue:value forKeyPath:property.name];
                }
                else {
                    @throw [NSException exceptionWithName:@"RLMException" reason:[NSString stringWithFormat:@"Invalid value type for %@", property.name] userInfo:nil];
                }
            }
        }
    }
    else if ([values isKindOfClass:NSArray.class]) {
        // for arrays use property names as keys
        NSArray *array = values;
        
        if (array.count != properties.count) {
            @throw [NSException exceptionWithName:@"RLMException" reason:@"Invalid array input. Number of array elements does not match number of properties." userInfo:nil];
        }
        
        for (NSUInteger i = 0; i < array.count; i++) {
            id value = values[i];
            RLMProperty *property = properties[i];
            
            // Validate Value
            if (RLMIsObjectValidForProperty(value, property)) {
                [obj setValue:array[i] forKeyPath:property.name];
            }
            else {
                @throw [NSException exceptionWithName:@"RLMException" reason:[NSString stringWithFormat:@"Invalid value type for %@", property.name] userInfo:nil];
            }
        }
    }
    
    // insert populated object into store
    RLMAddObjectToRealm(obj, realm);

    return obj;
}

-(void)setBackingTable:(tightdb::TableRef)backingTable {
    _backingTable = backingTable;
    _backingTableIndex = backingTable->get_index_in_parent();
}

// default attributes for property implementation
#pragma clang diagnostic push
#pragma clang diagnostic ignored "-Wunused-parameter"
+ (RLMPropertyAttributes)attributesForProperty:(NSString *)propertyName {
    return (RLMPropertyAttributes)0;
    // FIXME: return RLMPropertyAttributeDeleteNever;
}
#pragma clang diagnostic pop

// default default values implementation
+ (NSDictionary *)defaultPropertyValues {
    return nil;
}

// default ignored properties implementation
+ (NSArray *)ignoredProperties {
    return nil;
}

#pragma GCC diagnostic push
#pragma GCC diagnostic ignored "-Wunused-parameter"
+(instancetype)createInRealm:(RLMRealm *)realm withJSONString:(NSString *)JSONString {
    // parse with NSJSONSerialization
    @throw [NSException exceptionWithName:@"RLMNotImplementedException"
                                   reason:@"Not yet implemented" userInfo:nil];
}
#pragma GCC diagnostic pop

- (void)setWritable:(BOOL)writable {
    if (!_realm) {
        @throw [NSException exceptionWithName:@"RLMException" reason:@"Attempting to set writable on object not in a Realm" userInfo:nil];
    }
    
    // set accessor class based on write permission
    // FIXME - we are assuming this is always an accessor subclass
    if (writable) {
        object_setClass(self, RLMAccessorClassForObjectClass(self.superclass, _schema));
    }
    else {
        object_setClass(self, RLMReadOnlyAccessorClassForObjectClass(self.superclass, _schema));
    }
    _writable = writable;
}

-(id)objectForKeyedSubscript:(NSString *)key {
    return [self valueForKey:key];
}

-(void)setObject:(id)obj forKeyedSubscript:(NSString *)key {
    [self setValue:obj forKey:key];
}

+ (RLMArray *)allObjects {
    return RLMGetObjects(RLMRealm.defaultRealm, self.className, nil, nil);
}

<<<<<<< HEAD
+ (RLMArray *)objectsWhere:(NSPredicate *)predicate {
    return RLMGetObjects(RLMRealm.defaultRealm, self.className, predicate, nil);
}

+ (RLMArray *)objectsOrderedBy:(id)order where:(NSPredicate *)predicate {
    return RLMGetObjects(RLMRealm.defaultRealm, self.className, predicate, order);
=======
+ (RLMArray *)objectsWithPredicateFormat:(NSString *)predicateFormat, ...
{
    NSPredicate *outPredicate = nil;
    RLM_PREDICATE(predicateFormat, outPredicate);
    return [self objectsWithPredicate:outPredicate];
}

+ (RLMArray *)objectsWithPredicate:(NSPredicate *)predicate
{
    return RLMGetObjects(RLMRealm.defaultRealm, self.className, predicate, nil);
>>>>>>> 4f42fba2
}

- (NSString *)JSONString {
    @throw [NSException exceptionWithName:@"RLMNotImplementedException"
                                   reason:@"Not yet implemented" userInfo:nil];
}

+ (NSString *)className {
    return NSStringFromClass(self);
}

- (NSString *)description
{
    NSString *baseClassName = self.class.className;
    NSMutableString *mString = [NSMutableString stringWithFormat:@"%@ {\n", baseClassName];
    RLMObjectSchema *objectSchema = self.realm.schema[baseClassName];
    
    for (RLMProperty *property in objectSchema.properties) {
        [mString appendFormat:@"\t%@ = %@;\n", property.name, [self[property.name] description]];
    }
    [mString appendString:@"}"];
    
    return [NSString stringWithString:mString];
}

@end<|MERGE_RESOLUTION|>--- conflicted
+++ resolved
@@ -170,14 +170,6 @@
     return RLMGetObjects(RLMRealm.defaultRealm, self.className, nil, nil);
 }
 
-<<<<<<< HEAD
-+ (RLMArray *)objectsWhere:(NSPredicate *)predicate {
-    return RLMGetObjects(RLMRealm.defaultRealm, self.className, predicate, nil);
-}
-
-+ (RLMArray *)objectsOrderedBy:(id)order where:(NSPredicate *)predicate {
-    return RLMGetObjects(RLMRealm.defaultRealm, self.className, predicate, order);
-=======
 + (RLMArray *)objectsWithPredicateFormat:(NSString *)predicateFormat, ...
 {
     NSPredicate *outPredicate = nil;
@@ -188,7 +180,6 @@
 + (RLMArray *)objectsWithPredicate:(NSPredicate *)predicate
 {
     return RLMGetObjects(RLMRealm.defaultRealm, self.className, predicate, nil);
->>>>>>> 4f42fba2
 }
 
 - (NSString *)JSONString {
