--- conflicted
+++ resolved
@@ -464,13 +464,6 @@
     }
     return realm;
 }
-<<<<<<< HEAD
-- (RLMRealm *)immediatelyOpenRealmForPartitionValue:(NSString *)partitionValue user:(RLMUser *)user {
-    return [self immediatelyOpenRealmForPartitionValue:partitionValue
-                                                  user:user
-                                         encryptionKey:nil
-                                            stopPolicy:RLMSyncStopPolicyAfterChangesUploaded];
-=======
 
 - (RLMRealm *)asyncOpenRealmWithConfiguration:(RLMRealmConfiguration *)config {
     __block RLMRealm *realm = nil;
@@ -502,12 +495,11 @@
     return error;
 }
 
-- (RLMRealm *)immediatelyOpenRealmForURL:(NSURL *)url user:(RLMSyncUser *)user {
-    return [self immediatelyOpenRealmForURL:url
-                                       user:user
-                              encryptionKey:nil
-                                 stopPolicy:RLMSyncStopPolicyAfterChangesUploaded];
->>>>>>> 5fb76510
+- (RLMRealm *)immediatelyOpenRealmForPartitionValue:(NSString *)partitionValue user:(RLMUser *)user {
+    return [self immediatelyOpenRealmForPartitionValue:partitionValue
+                                                  user:user
+                                         encryptionKey:nil
+                                            stopPolicy:RLMSyncStopPolicyAfterChangesUploaded];
 }
 
 - (RLMRealm *)immediatelyOpenRealmForPartitionValue:(NSString *)partitionValue
@@ -693,20 +685,31 @@
 }
 
 - (void)resetSyncManager {
-<<<<<<< HEAD
-    if ([self appId]) {
-        NSMutableArray<XCTestExpectation *> *exs = [NSMutableArray new];
-        [self.app.allUsers enumerateKeysAndObjectsUsingBlock:^(NSString *, RLMUser *user, BOOL *) {
-            XCTestExpectation *ex = [self expectationWithDescription:@"Wait for logout"];
-            [exs addObject:ex];
-            [user logOutWithCompletion:^(NSError *) {
-                [ex fulfill];
-            }];
+    if (!self.appId) {
+        return;
+    }
+
+    NSMutableArray<XCTestExpectation *> *exs = [NSMutableArray new];
+    [self.app.allUsers enumerateKeysAndObjectsUsingBlock:^(NSString *, RLMUser *user, BOOL *) {
+        XCTestExpectation *ex = [self expectationWithDescription:@"Wait for logout"];
+        [exs addObject:ex];
+        [user logOutWithCompletion:^(NSError *) {
+            [ex fulfill];
         }];
+
+        // Sessions are removed from the user asynchronously after a logout.
+        // We need to wait for this to happen before calling resetForTesting as
+        // that expects all sessions to be cleaned up first.
+        if (user.allSessions.count) {
+            [exs addObject:[self expectationForPredicate:[NSPredicate predicateWithFormat:@"allSessions.@count == 0"]
+                                     evaluatedWithObject:user handler:nil]];
+        }
+    }];
+
+    if (exs.count) {
         [self waitForExpectations:exs timeout:60.0];
-
-        [[[self app] syncManager] resetForTesting];
-    }
+    }
+    [self.app.syncManager resetForTesting];
 }
 
 - (NSString *)badAccessToken {
@@ -727,24 +730,6 @@
         [deleteManyExpectation fulfill];
     }];
     [self waitForExpectationsWithTimeout:60.0 handler:nil];
-=======
-    NSMutableArray *expectations = [NSMutableArray new];
-    for (RLMSyncUser *user in RLMSyncManager.sharedManager._allUsers) {
-        [user logOut];
-        // Sessions are removed from the user asynchronously after a logout.
-        // We need to wait for this to happen before calling resetForTesting as
-        // that expects all sessions to be cleaned up first. This doesn't apply
-        // to admin token users, which don't logout at all (and don't have an
-        // auth server).
-        if (user.authenticationServer && user.allSessions.count) {
-            [expectations addObject:[self expectationForPredicate:[NSPredicate predicateWithFormat:@"allSessions.@count == 0"]
-                                              evaluatedWithObject:user handler:nil]];
-        }
-    }
-    [self waitForExpectations:expectations timeout:5.0];
-    [RLMSyncManager resetForTesting];
-    [RLMSyncSessionRefreshHandle calculateFireDateUsingTestLogic:NO blockOnRefreshCompletion:nil];
->>>>>>> 5fb76510
 }
 
 @end